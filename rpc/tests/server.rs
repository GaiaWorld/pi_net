--- conflicted
+++ resolved
@@ -1,3 +1,4 @@
+
 use std::io::Result;
 use std::net::SocketAddr;
 use std::sync::{Arc, RwLock};
@@ -11,6 +12,7 @@
 use rpc::traits::RPCServerTraits;
 
 use pi_lib::atom::Atom;
+
 
 struct Handle {
     _id: u8,
@@ -82,7 +84,7 @@
     }
 
     mqtt.add_stream(socket, stream);
-
+    
     let topic_handle = Handle::new();
     //通过rpc注册topic
     rpc.register(
@@ -105,18 +107,12 @@
         protocol: Protocol::TCP,
         addr: "127.0.0.1:1234".parse().unwrap(),
     };
-<<<<<<< HEAD
     let mut mqtt = ServerNode::new();
     //rpc服务
     let mut rpc = RPCServer::new(mqtt.clone());
-    let addr = "127.0.0.1:1234".parse().unwrap();
     mgr.bind(
-        addr,
         config,
         Box::new(move |peer, addr| handle_bind(peer, addr, mqtt.clone(), rpc.clone())),
     );
-=======
-    mgr.bind(config, Box::new(move |peer, addr| handle_bind(peer, addr)));
->>>>>>> 06acedee
     return mgr;
 }